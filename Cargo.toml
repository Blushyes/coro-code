--- conflicted
+++ resolved
@@ -3,11 +3,7 @@
 resolver = "2"
 
 [workspace.package]
-<<<<<<< HEAD
 version = "0.0.7"
-=======
-version = "0.0.6"
->>>>>>> 1685f9cd
 edition = "2021"
 authors = ["Blushyes"]
 license = "MIT OR Apache-2.0"
